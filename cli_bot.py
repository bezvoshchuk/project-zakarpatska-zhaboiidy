from __future__ import annotations

import re
from typing import Any
from functools import wraps

from datamodels import AddressBookReader, AddressBook, Record


class BaseCliHelperException(Exception):
    """This is a generic Cli Helper exception."""


class CommandNotSupported(BaseCliHelperException):
    """This exception is to be raised when Cli Helper encounters a non-supported command."""


class CliHelperSigStop(BaseCliHelperException):
    """This exception is to be raised whenever we need to immediately stop the bot."""


class CommandOperationalError(BaseCliHelperException):
    """This exception is raised whenever we try to do an operation that is not allowed."""


def input_error(error_msg_base):
    def decorator(func):
        @wraps(func)
        def wrapper(*args, **kwargs):
            try:
                return func(*args, **kwargs)
            except (CommandOperationalError, CommandNotSupported, ValueError) as e:
                return f"{error_msg_base}: {e}"

        return wrapper

    return decorator


class CliHelperBot:
    _address_book: AddressBook = None

    def __init__(self, address_book: AddressBook):
        self.supported_commands = {
            "close": self.stop,
            "exit": self.stop,
            "hello": self.say_hello,
            "add": self.add_contact,
            "update-phone": self.change_contact,
            "phone": self.get_contact,
            "search": self.search_contact,
            "all": self.print_all_contacts,
            "add-birthday": self.add_birthday,
            "show-birthday": self.show_birthday,
            "birthdays": self.birthdays,
            "add-address": self.add_address,
            "add-email": self.add_email,
<<<<<<< HEAD
            "delete-contact": self.delete_contact,
            "delete-email": self.delete_email,
            "delete-phone": self.delete_phone,
            "delete-address": self.delete_address,
            "delete-birthday": self.delete_birthday,
            "update-email": self.update_email,
            "update-address": self.update_address,
            "update-birthday": self.update_birthday,
=======
            "help": self.help,
>>>>>>> d9571e59
        }
        self._address_book = address_book

    def help(self, *args: str) -> str:
        """Outputs a help message for user."""
        command_output = ""
        if len(args) > 1:
            command_output += (
                "Warning: Command optionally expect one argument - command name. "
                f"Received: {' '.join(args)}\n"
            )

        search_command = args[0] if args else None

        if search_command:
            if search_command not in self.supported_commands:
                return "Command not supported. Type 'help' to get list of supported commands."

            command_output += f"Command '{search_command}' help: "
            command_output += f"\n{self.supported_commands[search_command].__doc__.split('Returns:')[0].strip()}"
            return command_output

        command_output += "Supported commands: "
        for command in sorted(self.supported_commands):
            command_output += f"\n{command}"
        command_output += "\n\nType 'help <command>' to get help for specific command."

        return command_output

    def stop(self, message: str):
        """Stop the bot execution.

        Args:
            message: Explanation why bot needs to stop

        Returns:
            None

        Raises:
            CliHelperSigStop: with explanation message
        """
        raise CliHelperSigStop(message)

    @staticmethod
    def parse_input(user_input: str) -> (str, list[Any]):
        command, *args = user_input.split()
        command = command.casefold()

        if command in ["close", "exit"]:
            args = [f"Command '{command}' received. Good buy!"]

        return command, args

    @staticmethod
    def say_hello(*args: str) -> str:
        """Outputs a hello message for user."""
        command_output = ""
        if args:
            command_output += (
                "Warning: Command doesn't expect any arguments. "
                f"Received: {' '.join(args)}\n"
            )

        return command_output + "How can I help you?"

    @input_error(error_msg_base="Command 'add-birthday' failed")
    def add_birthday(self, *args: str) -> str:
        """Add birthday date to already existing record.

        Args:
            args: List with username and date to parse as YYYY.MM.DD.

        Returns:
            Command output

        Raises:
            CommandOperationalError if user does not exist.
            ValueError if date is invalid.
        """
        if len(args) != 2:
            raise CommandOperationalError(
                "command expects an input of two arguments: username and date, separated by a space. "
                f"Received: {' '.join(args)}"
            )
        username, date_str = args
        try:
            record = self._address_book.find(username)

        except KeyError as e:
            raise CommandOperationalError(
                f"user with username {username} doesn't exist. "
                f"If you want to add number, please use 'add' command."
            ) from e

        record.add_birthday(date_str)
        return f"Contact {username} updated with date: {date_str}."

    @input_error(error_msg_base="Command 'add' failed")
    def add_contact(self, *args: str) -> str:
        """Add contact into Address Book.

        Args:
            args: List with username and phone of user to add.

        Returns:
            Command output.

        Raises:
            CommandOperationalError: if wrong arguments or user already exist
        """
        if len(args) != 2:
            raise CommandOperationalError(
                "command expects an input of two arguments: username and phone, separated by a space. "
                f"Received: {' '.join(args)}"
            )

        username, phone = args
        record = self._address_book.add_record(
            Record(
                name_=username,
                phones=[phone]
            )
        )

        if record is None:
            raise CommandOperationalError(
                f"user with username {username} already exist. "
                f"If you want to update number, please use 'change' command."
            )

        return f"Contact {username} created with phone: {phone}."

    @input_error(error_msg_base="Command 'update' failed")
    def change_contact(self, *args: str) -> str:
        """Change contact in Address Book.

        Args:
            args: List with username and phone of user to add.

        Returns:
            Command output.

        Raises:
            CommandOperationalError: if wrong arguments or user doesn't exist
        """
        if len(args) != 2:
            raise CommandOperationalError(
                "command expects an input of two arguments: username and phone, separated by a space. "
                f"Received: {' '.join(args)}"
            )

        username, phone = args
        try:
            record = self._address_book.find(username)

        except KeyError as e:
            raise CommandOperationalError(
                f"user with username {username} doesn't exist. "
                f"If you want to add number, please use 'add' command."
            ) from e

        record.edit_phone(record.phones[0].value, phone)
        return f"Contact {username} updated with phone: {phone}."

    @input_error(error_msg_base="Command 'show-birthday' failed")
    def show_birthday(self, *args: str) -> str:
        """Get user birthday by username.

        Args:
            args: List of one argument - username

        Returns:
            Command output.

        Raises:
            CommandOperationalError: if wrong arguments or user doesn't exist
        """
        if len(args) != 1:
            raise CommandOperationalError(
                "command expects an input of one argument: username. "
                f"Received: {' '.join(args)}"
            )

        username = args[0]
        try:
            record = self._address_book.find(username)

        except KeyError as e:
            raise CommandOperationalError(
                f"user with username {username} doesn't exist. Try another username."
            ) from e

        return f"User's {username} birthday is: {record.birthday}"

    @input_error(error_msg_base="Command 'search' failed")
    def search_contact(self, *args: str) -> str:
        """Search user data by search query.

        Args:
            args: List of one argument - search query

        Returns:
            Command output.

        Raises:
            CommandOperationalError: if wrong arguments
        """
        if len(args) != 1:
            raise CommandOperationalError(
                "command expects an input of one argument: search query. "
                f"Received: {' '.join(args)}"
            )

        query = args[0]
        records = self._address_book.search(query)

        if not records:
            return "No records found with provided query."

        command_output = "Found Records: "
        for record in records:
            command_output += f"\n{record}"

        return command_output

    @input_error(error_msg_base="Command 'phone' failed")
    def get_contact(self, *args: str) -> str:
        """Get user phone by username.

        Args:
            args: List of one argument - username

        Returns:
            Command output.

        Raises:
            CommandOperationalError: if wrong arguments or user doesn't exist
        """
        if len(args) != 1:
            raise CommandOperationalError(
                "command expects an input of one argument: username. "
                f"Received: {' '.join(args)}"
            )

        username = args[0]
        try:
            record = self._address_book.find(username)

        except KeyError as e:
            raise CommandOperationalError(
                f"user with username {username} doesn't exist. Try another username."
            ) from e

        return f"Record found: \n{record}"

    @input_error(error_msg_base="Command 'birthdays' failed")
    def birthdays(self, *args: str) -> str:
        """Prepares all contacts to be outputted into console that have BD in a following number of days.

        Args:
            args: Number of days.

        Returns:
            Command output.
        """
        command_output = ""
        if len(args) != 1:
            raise CommandOperationalError(
                "Warning: Command expect one argument: number of days. "
                f"Received: {' '.join(args)}\n"
            )

        try:
            days = int(args[0])
        except ValueError:
            raise CommandOperationalError(
                "Command expects a valid integer - number of days, please recheck your input.")

        results = self._address_book.get_birthdays_per_days(days).items()
        if not results:
            return "No contacts found"

        command_output += "Contacts per day: "
        for date, records in results:
            records_str = '| ' + '\n | '.join(str(r) for r in records)
            command_output += f"\nHave BD on {date}:\n {records_str}"

        return command_output

    def print_all_contacts(self, *args: str) -> str:
        """Prepares contacts to be outputted into console.

        Args:
            args: Command doesn't expect any args, list should be empty.

        Returns:
            Command output.
        """
        command_output = ""
        if args:
            command_output += (
                "Warning: Command doesn't expect any arguments. "
                f"Received: {' '.join(args)}\n"
            )

        command_output += "All Records: "
        for record in self._address_book.values():
            command_output += f"\n{record}"

        return command_output

    @input_error(error_msg_base="Command execution failed")
    def execute_command(self, command: str, args: list[str]) -> str:
        if command not in self.supported_commands:
            raise CommandNotSupported(f"command '{command}' is not supported!")

        command_handler = self.supported_commands[command]
        return command_handler(*args)

    @input_error(error_msg_base="Command 'add-address' failed")
    def add_address(self, *args: str):
        """Add address to already existing record.

        Args:
            args: List with username and address.

        Returns:
            Command output

        Raises:
            CommandOperationalError if user does not exist.
            ValueError if date is invalid.
        """
        if len(args) != 2:
            raise CommandOperationalError(
                "command expects an input of two arguments: username and address, separated by a space. "
                f"Received: {' '.join(args)}"
            )
        username, address_str = args
        try:
            record = self._address_book.find(username)

        except KeyError as e:
            raise CommandOperationalError(
                f"user with username {username} doesn't exist. "
                f"If you want to add address, please use 'add-address' command."
            ) from e

        record.add_address(address_str)
        return f"Contact {username} updated with address: {address_str}."

    @input_error(error_msg_base="Command 'add-email' failed")
    def add_email(self, *args: str):
        """Add email to already existing record.

        Args:
            args: List with username and email.

        Returns:
            Command output

        Raises:
            CommandOperationalError if user does not exist.
            ValueError if date is invalid.
        """
        if len(args) != 2:
            raise CommandOperationalError(
                "command expects an input of two arguments: username and email, separated by a space. "
                f"Received: {' '.join(args)}"
            )
        username, email_str = args
        try:
            record = self._address_book.find(username)

        except KeyError as e:
            raise CommandOperationalError(
                f"user with username {username} doesn't exist. "
                f"If you want to add email, please use 'add-email' command."
            ) from e

        record.add_email(email_str)
        return f"Contact {username} updated with email: {email_str}."

    @input_error(error_msg_base="Command 'delete-contact' failed")
    def delete_contact(self, *args: str):
        """Delete contact in Address Book.

        Args:
            args: username of user to remove.

        Returns:
            Command output.

        Raises:
            CommandOperationalError: if wrong arguments or user doesn't exist
        """
        if len(args) != 1:
            raise CommandOperationalError(
                "command expects an input of one argument: username. "
                f"Received: {' '.join(args)}"
            )
        username = args[0]
        try:
            self._address_book.delete(username)

        except KeyError as e:
            raise CommandOperationalError(
                f"user with username {username} doesn't exist. "
            ) from e
        return f"Contact {username} removed from Address book."

    @input_error(error_msg_base="Command 'delete-phone' failed")
    def delete_phone(self, *args: str):
        """Delete phone by username.

        Args:
            args: List of two argument - username and phone.

        Returns:
            Command output.

        Raises:
            CommandOperationalError: if wrong arguments or user doesn't exist
        """
        if len(args) != 2:
            raise CommandOperationalError(
                "command expects an input of one argument: username and phone. "
                f"Received: {' '.join(args)}"
            )
        username, phone = args
        try:
            record = self._address_book.find(username)
        except KeyError as e:
            raise CommandOperationalError(f"user with username {username} doesn`t exist. Try another username") from e
        record.remove_phone(phone)
        return f"Phone of contact  {username} removed from Address book."

    @input_error(error_msg_base="Command 'delete-email' failed")
    def delete_email(self, *args: str):
        """Delete user email by username.

        Args:
            args: List of one argument - username

        Returns:
            Command output.

        Raises:
            CommandOperationalError: if wrong arguments or user doesn't exist
        """
        if len(args) != 1:
            raise CommandOperationalError(
                "command expects an input of one argument: username. "
                f"Received: {' '.join(args)}"
            )
        username = args[0]
        try:
            record = self._address_book.find(username)
        except KeyError as e:
            raise CommandOperationalError(f"user with username {username} doesn`t exist. Try another username") from e
        record.remove_email()
        return f"Email of contact  {username} removed from Address book."

    @input_error(error_msg_base="Command 'delete-address' failed")
    def delete_address(self, *args: str):
        """Delete user address by username.

        Args:
            args: List of one argument - username

        Returns:
            Command output.

        Raises:
            CommandOperationalError: if wrong arguments or user doesn't exist
        """
        if len(args) != 1:
            raise CommandOperationalError(
                "command expects an input of one argument: username. "
                f"Received: {' '.join(args)}"
            )
        username = args[0]
        try:
            record = self._address_book.find(username)
        except KeyError as e:
            raise CommandOperationalError(f"user with username {username} doesn`t exist. Try another username") from e
        record.remove_address()
        return f"Address of contact  {username} removed from Address book."

    @input_error(error_msg_base="Command 'delete-birthday' failed")
    def delete_birthday(self, *args: str):
        """Delete user birthday by username.

        Args:
            args: List of one argument - username

        Returns:
            Command output.

        Raises:
            CommandOperationalError: if wrong arguments or user doesn't exist
        """
        if len(args) != 1:
            raise CommandOperationalError(
                "command expects an input of one argument: username. "
                f"Received: {' '.join(args)}"
            )
        username = args[0]
        try:
            record = self._address_book.find(username)
        except KeyError as e:
            raise CommandOperationalError(f"user with username {username} doesn`t exist. Try another username") from e
        record.remove_birthday()
        return f"Birthday of contact {username} removed from Address book."


    @input_error(error_msg_base="Command 'update-email' failed")
    def update_email(self, *args: str):
        """Update user email by username.

        Args:
            args: List of two argument - username and email

        Returns:
            Command output.

        Raises:
            CommandOperationalError: if wrong arguments or user doesn't exist
        """
        if len(args) != 2:
            raise CommandOperationalError(
                "command expects an input of 2 arguments: username and email "
                f"Received: {' '.join(args)}"
            )
        username, email = args
        try:
            record = self._address_book.find(username)
        except KeyError as e:
            raise CommandOperationalError(f"user with username {username} doesn`t exist. Try another username") from e
        record.update_email(email)
        return f"Email of contact  {username} updated."

    @input_error(error_msg_base="Command 'update-address' failed")
    def update_address(self, *args: str):
        """Update user address by username.

        Args:
            args: List of two argument - username and address

        Returns:
            Command output.

        Raises:
            CommandOperationalError: if wrong arguments or user doesn't exist
        """
        if len(args) != 2:
            raise CommandOperationalError(
                "command expects an input of 2 arguments: username and address "
                f"Received: {' '.join(args)}"
            )
        username, address = args
        try:
            record = self._address_book.find(username)
        except KeyError as e:
            raise CommandOperationalError(f"user with username {username} doesn`t exist. Try another username") from e
        record.update_address(address)
        return f"Address of contact  {username} updated."
    
    @input_error(error_msg_base="Command 'update-birthday' failed")
    def update_birthday(self, *args: str):
        """Update user birthday by username.

        Args:
            args: List of two argument - username and birthday

        Returns:
            Command output.

        Raises:
            CommandOperationalError: if wrong arguments or user doesn't exist
        """
        if len(args) != 2:
            raise CommandOperationalError(
                "command expects an input of 2 arguments: username and birthday "
                f"Received: {' '.join(args)}"
            )
        username, birthday = args
        try:
            record = self._address_book.find(username)
        except KeyError as e:
            raise CommandOperationalError(f"user with username {username} doesn`t exist. Try another username") from e
        record.update_birthday(birthday)
        return f"Birthday of contact  {username} updated."

    def main(self) -> None:
        while True:
            try:
                user_input = input("Enter a command with arguments separated with a ' ' character: ")

                command, args = self.parse_input(user_input)
                command_output = self.execute_command(command, args)
                print(
                    f"Command '{command}' executed successfully. Result is:"
                    f"\n{command_output}"
                )

            except CliHelperSigStop as e:
                print(e)
                break

            except Exception as e:
                print(
                    f"Unknown exception was encountered during execution: {e}"
                    "The bot will stop ..."
                )
                raise


if __name__ == "__main__":
    with AddressBookReader() as book:
        cli_helper = CliHelperBot(book)
        cli_helper.main()<|MERGE_RESOLUTION|>--- conflicted
+++ resolved
@@ -55,7 +55,6 @@
             "birthdays": self.birthdays,
             "add-address": self.add_address,
             "add-email": self.add_email,
-<<<<<<< HEAD
             "delete-contact": self.delete_contact,
             "delete-email": self.delete_email,
             "delete-phone": self.delete_phone,
@@ -64,9 +63,7 @@
             "update-email": self.update_email,
             "update-address": self.update_address,
             "update-birthday": self.update_birthday,
-=======
             "help": self.help,
->>>>>>> d9571e59
         }
         self._address_book = address_book
 
